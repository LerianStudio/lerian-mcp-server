# Midaz MCP Server

<<<<<<< HEAD
A Model Context Protocol (MCP) server that enables AI assistants (like Claude) to understand and interact with the Midaz financial system. Get instant access to Midaz documentation, APIs, and development tools directly in your AI conversations.

## 🚀 Quick Start (Choose One)

### Option 1: One-Command Setup (Recommended)
```bash
git clone https://github.com/lerianstudio/midaz-mcp-server
cd midaz-mcp-server
make setup && make start
```

### Option 2: NPX (No Installation Required)
```bash
npx @lerianstudio/midaz-mcp-server
```

### Option 3: Docker (Isolated Environment)
```bash
git clone https://github.com/lerianstudio/midaz-mcp-server
cd midaz-mcp-server
make docker-build && make docker-run
```

## 🔗 Connect to Claude Desktop

Add this to your Claude Desktop MCP settings:
=======
A Model Context Protocol (MCP) server that enables AI assistants to understand and interact with the Midaz financial system. Get instant access to Midaz documentation, APIs, and development tools directly in your AI conversations.

## 🔗 Connect to Your AI Assistant

### Claude/ChatGPT/Cursor/Windsurf and Other MCP Clients (Auto-Updates)

Add this to your MCP settings:
>>>>>>> bf246351

### For NPX Installation:
```json
{
  "mcpServers": {
    "midaz": {
      "command": "npx",
<<<<<<< HEAD
      "args": ["@lerianstudio/midaz-mcp-server"]
    }
  }
}
```

### For Local Development:
=======
      "args": ["--yes", "@lerianstudio/midaz-mcp-server"]
    }
  }
}
```

### Docker (Auto-Updates)

For any MCP-compatible client using Docker:

>>>>>>> bf246351
```json
{
  "mcpServers": {
    "midaz": {
<<<<<<< HEAD
      "command": "node",
      "args": ["/path/to/midaz-mcp-server/dist/index.js"]
    }
  }
}
```

### For Docker:
=======
      "command": "docker",
      "args": ["run", "--rm", "-i", "lerianstudio/midaz-mcp-server:latest"]
    }
  }
}
```

### Direct NPX Usage

```bash
npx --yes @lerianstudio/midaz-mcp-server
```

## ✨ What You Get

Once connected, you can ask your AI assistant about:

- 📚 **Midaz Documentation** - "Explain how Midaz accounts work"
- 🔧 **API Usage** - "Show me how to create a transaction"
- 🏗️ **Architecture** - "What's the difference between onboarding and transaction APIs?"
- 💡 **Examples** - "Generate Go code for creating an organization"
- 🐛 **Troubleshooting** - "Help me debug this Midaz integration"

## 🛠️ Configuration (Optional)

The server works out of the box, but you can customize it:

### Environment Variables

```bash
# Logging level (debug, info, warning, error)
export MIDAZ_LOG_LEVEL=info

# Enable detailed console logs
export MIDAZ_DETAILED_LOGS=true

# Connect to your local Midaz services
export MIDAZ_ONBOARDING_URL=http://localhost:3000
export MIDAZ_TRANSACTION_URL=http://localhost:3001
export MIDAZ_API_KEY=your-api-key
```

### Custom Backend URLs

For custom backend URLs in your MCP client configuration:

>>>>>>> bf246351
```json
{
  "mcpServers": {
    "midaz": {
<<<<<<< HEAD
      "command": "docker",
      "args": ["exec", "-i", "midaz-mcp-server", "node", "dist/index.js"]
    }
  }
}
```

## ✨ What You Get

Once connected, you can ask Claude about:

- 📚 **Midaz Documentation** - "Explain how Midaz accounts work"
- 🔧 **API Usage** - "Show me how to create a transaction"
- 🏗️ **Architecture** - "What's the difference between onboarding and transaction APIs?"
- 💡 **Examples** - "Generate Go code for creating an organization"
- 🐛 **Troubleshooting** - "Help me debug this Midaz integration"

## 🛠️ Configuration (Optional)

The server works out of the box, but you can customize it:
=======
      "command": "npx",
      "args": [
        "--yes",
        "@lerianstudio/midaz-mcp-server",
        "--onboarding-url=http://localhost:3000",
        "--transaction-url=http://localhost:3001"
      ],
      "env": {
        "MIDAZ_API_KEY": "your-api-key"
      }
    }
  }
}
```

## 🆘 Troubleshooting

### Connection Issues

1. Ensure your AI client supports MCP
2. Check MCP server logs for errors
3. Verify the command path in your MCP settings
4. Try restarting your AI client after configuration changes

### Update Issues
>>>>>>> bf246351

### Environment Variables
```bash
<<<<<<< HEAD
# Logging level (debug, info, warning, error)
export MIDAZ_LOG_LEVEL=info

# Enable detailed console logs
export MIDAZ_DETAILED_LOGS=true

# Connect to your local Midaz services
export MIDAZ_ONBOARDING_URL=http://localhost:3000
export MIDAZ_TRANSACTION_URL=http://localhost:3001
export MIDAZ_API_KEY=your-api-key
```

### Configuration File
Copy and edit the example configs:
```bash
cp .env.example .env
cp midaz-mcp-config.json.example midaz-mcp-config.json
```

## 🐳 Docker Quick Reference

```bash
# Build and run
make docker-build
make docker-run

# View logs
make docker-logs

# Stop and clean up
make docker-stop
make docker-clean
```

## 🔧 Development Commands

```bash
# Start development server
make dev

# Run with debug logging
MIDAZ_LOG_LEVEL=debug make dev

# Test the logging system
make test-logging

# See all available commands
make help
```

## 🆘 Troubleshooting

### Server Won't Start
```bash
# Check if ports are available
lsof -i :3000 -i :3001

# Run with debug logging
MIDAZ_LOG_LEVEL=debug make start
```

### Claude Desktop Connection Issues
1. Ensure the MCP server is running
2. Check Claude Desktop logs for errors
3. Verify the command path in your MCP settings
4. Try restarting Claude Desktop after configuration changes

### Docker Issues
```bash
# Check container status
docker ps

# View container logs
make docker-logs

# Rebuild if needed
make docker-clean && make docker-build
```

=======
# Force update to latest version
npx --yes @lerianstudio/midaz-mcp-server

# Clear npm cache if needed
npm cache clean --force
```

### Docker Issues

```bash
# Pull latest image
docker pull lerianstudio/midaz-mcp-server:latest

# Check container status
docker ps

# View container logs
docker logs midaz-mcp-server
```

>>>>>>> bf246351
## 📖 What This Server Provides

- **🔍 Documentation Search** - Access all Midaz docs instantly
- **⚡ API Tools** - Read-only tools for exploring Midaz APIs
- **📊 Data Models** - Complete understanding of Midaz data structures
- **🏗️ Architecture Guides** - How components work together
- **💻 Code Examples** - Ready-to-use code in Go and TypeScript
- **🔧 SDK Support** - Integrated knowledge of both SDKs

## 🔒 Security

- Localhost-only connections
- Read-only API access
- Input validation and sanitization
- No sensitive data exposure
- Audit logging for all operations

## 📞 Support

- **Issues**: [GitHub Issues](https://github.com/lerianstudio/midaz-mcp-server/issues)
- **Docs**: [Comprehensive Documentation](https://docs.lerian.studio)
<<<<<<< HEAD
- **Quick Demo**: Run `make demo` to see all features

---

**Ready to get started?** Run `make setup` and connect to Claude Desktop in under 2 minutes! 🎉
=======
- **Developer Guide**: See [DEVELOPER.md](DEVELOPER.md) for advanced setup

---

**Ready to get started?** Add the configuration to your AI client and start asking questions about Midaz! 🎉
>>>>>>> bf246351
<|MERGE_RESOLUTION|>--- conflicted
+++ resolved
@@ -1,6 +1,5 @@
 # Midaz MCP Server
 
-<<<<<<< HEAD
 A Model Context Protocol (MCP) server that enables AI assistants (like Claude) to understand and interact with the Midaz financial system. Get instant access to Midaz documentation, APIs, and development tools directly in your AI conversations.
 
 ## 🚀 Quick Start (Choose One)
@@ -27,15 +26,6 @@
 ## 🔗 Connect to Claude Desktop
 
 Add this to your Claude Desktop MCP settings:
-=======
-A Model Context Protocol (MCP) server that enables AI assistants to understand and interact with the Midaz financial system. Get instant access to Midaz documentation, APIs, and development tools directly in your AI conversations.
-
-## 🔗 Connect to Your AI Assistant
-
-### Claude/ChatGPT/Cursor/Windsurf and Other MCP Clients (Auto-Updates)
-
-Add this to your MCP settings:
->>>>>>> bf246351
 
 ### For NPX Installation:
 ```json
@@ -43,7 +33,6 @@
   "mcpServers": {
     "midaz": {
       "command": "npx",
-<<<<<<< HEAD
       "args": ["@lerianstudio/midaz-mcp-server"]
     }
   }
@@ -51,23 +40,10 @@
 ```
 
 ### For Local Development:
-=======
-      "args": ["--yes", "@lerianstudio/midaz-mcp-server"]
-    }
-  }
-}
-```
-
-### Docker (Auto-Updates)
-
-For any MCP-compatible client using Docker:
-
->>>>>>> bf246351
 ```json
 {
   "mcpServers": {
     "midaz": {
-<<<<<<< HEAD
       "command": "node",
       "args": ["/path/to/midaz-mcp-server/dist/index.js"]
     }
@@ -76,7 +52,10 @@
 ```
 
 ### For Docker:
-=======
+```json
+{
+  "mcpServers": {
+    "midaz": {
       "command": "docker",
       "args": ["run", "--rm", "-i", "lerianstudio/midaz-mcp-server:latest"]
     }
@@ -84,15 +63,9 @@
 }
 ```
 
-### Direct NPX Usage
-
-```bash
-npx --yes @lerianstudio/midaz-mcp-server
-```
-
 ## ✨ What You Get
 
-Once connected, you can ask your AI assistant about:
+Once connected, you can ask Claude about:
 
 - 📚 **Midaz Documentation** - "Explain how Midaz accounts work"
 - 🔧 **API Usage** - "Show me how to create a transaction"
@@ -121,38 +94,14 @@
 
 ### Custom Backend URLs
 
-For custom backend URLs in your MCP client configuration:
+For custom backend URLs:
 
->>>>>>> bf246351
 ```json
 {
   "mcpServers": {
     "midaz": {
-<<<<<<< HEAD
-      "command": "docker",
-      "args": ["exec", "-i", "midaz-mcp-server", "node", "dist/index.js"]
-    }
-  }
-}
-```
-
-## ✨ What You Get
-
-Once connected, you can ask Claude about:
-
-- 📚 **Midaz Documentation** - "Explain how Midaz accounts work"
-- 🔧 **API Usage** - "Show me how to create a transaction"
-- 🏗️ **Architecture** - "What's the difference between onboarding and transaction APIs?"
-- 💡 **Examples** - "Generate Go code for creating an organization"
-- 🐛 **Troubleshooting** - "Help me debug this Midaz integration"
-
-## 🛠️ Configuration (Optional)
-
-The server works out of the box, but you can customize it:
-=======
       "command": "npx",
       "args": [
-        "--yes",
         "@lerianstudio/midaz-mcp-server",
         "--onboarding-url=http://localhost:3000",
         "--transaction-url=http://localhost:3001"
@@ -169,99 +118,16 @@
 
 ### Connection Issues
 
-1. Ensure your AI client supports MCP
+1. Ensure Claude Desktop supports MCP
 2. Check MCP server logs for errors
-3. Verify the command path in your MCP settings
-4. Try restarting your AI client after configuration changes
+3. Verify the command path in your Claude Desktop settings
+4. Try restarting Claude Desktop after configuration changes
 
 ### Update Issues
->>>>>>> bf246351
-
-### Environment Variables
-```bash
-<<<<<<< HEAD
-# Logging level (debug, info, warning, error)
-export MIDAZ_LOG_LEVEL=info
-
-# Enable detailed console logs
-export MIDAZ_DETAILED_LOGS=true
-
-# Connect to your local Midaz services
-export MIDAZ_ONBOARDING_URL=http://localhost:3000
-export MIDAZ_TRANSACTION_URL=http://localhost:3001
-export MIDAZ_API_KEY=your-api-key
-```
-
-### Configuration File
-Copy and edit the example configs:
-```bash
-cp .env.example .env
-cp midaz-mcp-config.json.example midaz-mcp-config.json
-```
-
-## 🐳 Docker Quick Reference
 
 ```bash
-# Build and run
-make docker-build
-make docker-run
-
-# View logs
-make docker-logs
-
-# Stop and clean up
-make docker-stop
-make docker-clean
-```
-
-## 🔧 Development Commands
-
-```bash
-# Start development server
-make dev
-
-# Run with debug logging
-MIDAZ_LOG_LEVEL=debug make dev
-
-# Test the logging system
-make test-logging
-
-# See all available commands
-make help
-```
-
-## 🆘 Troubleshooting
-
-### Server Won't Start
-```bash
-# Check if ports are available
-lsof -i :3000 -i :3001
-
-# Run with debug logging
-MIDAZ_LOG_LEVEL=debug make start
-```
-
-### Claude Desktop Connection Issues
-1. Ensure the MCP server is running
-2. Check Claude Desktop logs for errors
-3. Verify the command path in your MCP settings
-4. Try restarting Claude Desktop after configuration changes
-
-### Docker Issues
-```bash
-# Check container status
-docker ps
-
-# View container logs
-make docker-logs
-
-# Rebuild if needed
-make docker-clean && make docker-build
-```
-
-=======
 # Force update to latest version
-npx --yes @lerianstudio/midaz-mcp-server
+npx @lerianstudio/midaz-mcp-server@latest
 
 # Clear npm cache if needed
 npm cache clean --force
@@ -280,7 +146,6 @@
 docker logs midaz-mcp-server
 ```
 
->>>>>>> bf246351
 ## 📖 What This Server Provides
 
 - **🔍 Documentation Search** - Access all Midaz docs instantly
@@ -302,16 +167,8 @@
 
 - **Issues**: [GitHub Issues](https://github.com/lerianstudio/midaz-mcp-server/issues)
 - **Docs**: [Comprehensive Documentation](https://docs.lerian.studio)
-<<<<<<< HEAD
 - **Quick Demo**: Run `make demo` to see all features
 
 ---
 
-**Ready to get started?** Run `make setup` and connect to Claude Desktop in under 2 minutes! 🎉
-=======
-- **Developer Guide**: See [DEVELOPER.md](DEVELOPER.md) for advanced setup
-
----
-
-**Ready to get started?** Add the configuration to your AI client and start asking questions about Midaz! 🎉
->>>>>>> bf246351
+**Ready to get started?** Run `make setup` and connect to Claude Desktop in under 2 minutes! 🎉