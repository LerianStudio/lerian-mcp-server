name: Release Pipeline

on:
  push:
    branches:
      - main        # Production releases only
      - develop     # Pre-releases for testing
  workflow_dispatch:
    inputs:
      release_type:
        description: 'Release type'
        required: true
        default: 'patch'
        type: choice
        options:
          - patch
          - minor
          - major

permissions:
  contents: write
  packages: write
  issues: write
  pull-requests: write

jobs:
  release:
    name: Create Release
    runs-on: ubuntu-latest
    if: github.ref == 'refs/heads/main' || github.event_name == 'workflow_dispatch'
    outputs:
      skip_release: ${{ steps.version.outputs.skip_release }}
      new_release_version: ${{ steps.version.outputs.new_version }}
    steps:
      - name: Generate GitHub App Token
        id: app-token
        uses: tibdex/github-app-token@v2
        with:
          app_id: ${{ secrets.LERIAN_STUDIO_MIDAZ_PUSH_BOT_APP_ID }}
          private_key: ${{ secrets.LERIAN_STUDIO_MIDAZ_PUSH_BOT_PRIVATE_KEY }}

      - name: Checkout code
        uses: actions/checkout@v4
        with:
          fetch-depth: 0
          token: ${{ steps.app-token.outputs.token }}

      - name: Setup Node.js
        uses: actions/setup-node@v4
        with:
          node-version: '18'
          registry-url: 'https://registry.npmjs.org'
        env:
          NODE_AUTH_TOKEN: ${{ secrets.NPM_TOKEN }}

      - name: Install dependencies
        run: npm ci

      - name: Build
        run: npm run build

      - name: Import GPG key
        id: import-gpg
        uses: crazy-max/ghaction-import-gpg@v6
        with:
          gpg_private_key: ${{ secrets.LERIAN_CI_CD_USER_GPG_KEY }}
          passphrase: ${{ secrets.LERIAN_CI_CD_USER_GPG_KEY_PASSWORD }}
          git_user_signingkey: true
          git_commit_gpgsign: true

      - name: Configure Git
        run: |
          git config user.name "${{ secrets.LERIAN_CI_CD_USER_NAME }}"
          git config user.email "${{ secrets.LERIAN_CI_CD_USER_EMAIL }}"

      - name: Configure npm authentication
        run: |
          # Create .npmrc with proper scoped registry configuration
          echo "@lerianstudio:registry=https://registry.npmjs.org/" > ~/.npmrc
          echo "//registry.npmjs.org/:_authToken=${NPM_TOKEN}" >> ~/.npmrc
          echo "registry=https://registry.npmjs.org/" >> ~/.npmrc
          
          # Debug: Show .npmrc content (without token)
          echo "NPM configuration:"
          cat ~/.npmrc | sed 's/:_authToken=.*/:_authToken=***HIDDEN***/'
          
          # Verify npm authentication
          echo "Testing npm authentication..."
          npm whoami
          
          # Test access to lerianstudio organization
          echo "Testing organization access..."
          npm access list packages @lerianstudio 2>/dev/null || echo "No packages found in @lerianstudio (this is expected for first publish)"
<<<<<<< HEAD
        env:
          NPM_TOKEN: ${{ secrets.NPM_TOKEN }}

      - name: Create Release
        id: semantic
        uses: cycjimmy/semantic-release-action@v4
        with:
          semantic_version: 24.2.3
          extra_plugins: |
            conventional-changelog-conventionalcommits@7.0.2
=======
>>>>>>> bf246351
        env:
          NPM_TOKEN: ${{ secrets.NPM_TOKEN }}
<<<<<<< HEAD
          NODE_AUTH_TOKEN: ${{ secrets.NPM_TOKEN }}
          GIT_AUTHOR_NAME: ${{ secrets.LERIAN_CI_CD_USER_NAME }}
          GIT_AUTHOR_EMAIL: ${{ secrets.LERIAN_CI_CD_USER_EMAIL }}
          GIT_COMMITTER_NAME: ${{ secrets.LERIAN_CI_CD_USER_NAME }}
          GIT_COMMITTER_EMAIL: ${{ secrets.LERIAN_CI_CD_USER_EMAIL }}
=======

      - name: Determine Version
        id: version
        run: |
          # Get current version from package.json
          CURRENT_VERSION=$(node -p "require('./package.json').version")
          
          # Check if we need a release (if there are commits since last tag)
          if git describe --tags --exact-match HEAD >/dev/null 2>&1; then
            echo "No new commits since last release"
            echo "skip_release=true" >> $GITHUB_OUTPUT
            exit 0
          fi
          
          # Get latest tag to compare commits
          LATEST_TAG=$(git describe --tags --abbrev=0 2>/dev/null || echo "")
          
          # If no tags exist, this is the first release
          if [ -z "$LATEST_TAG" ]; then
            COMMITS=$(git log --oneline --pretty=format:"%s")
          else
            COMMITS=$(git log --oneline --pretty=format:"%s" $LATEST_TAG..HEAD)
          fi
          
          # If no commits since last tag, skip release
          if [ -z "$COMMITS" ]; then
            echo "No new commits since last tag"
            echo "skip_release=true" >> $GITHUB_OUTPUT
            exit 0
          fi
          
          # Determine release type based on commit messages
          if echo "$COMMITS" | grep -E "^feat(\(.+\))?!:" > /dev/null; then
            RELEASE_TYPE="major"
          elif echo "$COMMITS" | grep -E "^feat(\(.+\))?:" > /dev/null; then
            RELEASE_TYPE="minor"
          else
            RELEASE_TYPE="patch"
          fi
          
          # Calculate new version
          IFS='.' read -r major minor patch <<< "$CURRENT_VERSION"
          case $RELEASE_TYPE in
            "major") NEW_VERSION="$((major + 1)).0.0" ;;
            "minor") NEW_VERSION="$major.$((minor + 1)).0" ;;
            "patch") NEW_VERSION="$major.$minor.$((patch + 1))" ;;
          esac
          
          # Check if the calculated version tag already exists
          if git rev-parse "v$NEW_VERSION" >/dev/null 2>&1; then
            echo "Tag v$NEW_VERSION already exists, incrementing patch version"
            NEW_VERSION="$major.$minor.$((patch + 1))"
            # Keep incrementing until we find a non-existing tag
            while git rev-parse "v$NEW_VERSION" >/dev/null 2>&1; do
              patch=$((patch + 1))
              NEW_VERSION="$major.$minor.$patch"
            done
          fi
          
          echo "current_version=$CURRENT_VERSION" >> $GITHUB_OUTPUT
          echo "new_version=$NEW_VERSION" >> $GITHUB_OUTPUT
          echo "release_type=$RELEASE_TYPE" >> $GITHUB_OUTPUT
          echo "skip_release=false" >> $GITHUB_OUTPUT

      - name: Update Package Version
        if: steps.version.outputs.skip_release == 'false'
        run: |
          npm version ${{ steps.version.outputs.new_version }} --no-git-tag-version
          git add package.json package-lock.json
          git commit -m "chore(release): ${{ steps.version.outputs.new_version }} [skip ci]"

      - name: Push Changes and Create Tag
        if: steps.version.outputs.skip_release == 'false'
        run: |
          # Push the version commit first
          git push origin HEAD:main
          
          # Create and push the tag
          git tag v${{ steps.version.outputs.new_version }}
          git push origin v${{ steps.version.outputs.new_version }}

      - name: Publish to NPM
        if: steps.version.outputs.skip_release == 'false'
        run: |
          npm publish
        env:
          NODE_AUTH_TOKEN: ${{ secrets.NPM_TOKEN }}

      - name: Create GitHub Release
        if: steps.version.outputs.skip_release == 'false'
        run: |
          gh release create v${{ steps.version.outputs.new_version }} \
            --title "🚀 Release v${{ steps.version.outputs.new_version }}" \
            --notes "## ✨ What's New

          This release includes comprehensive MCP server enhancements:

          ### 🔧 SDK Integration & Knowledge System
          - 22 new SDK resources for Golang and TypeScript
          - SDK tools for code generation and feature comparison
          - Dynamic learning from SDK patterns and examples

          ### 🔒 Enhanced Security & Code Quality  
          - Resolved all 25 CodeQL security alerts
          - Fixed race conditions and data exposure vulnerabilities
          - Improved TypeScript type safety

          ### ⚙️ Developer Experience & Automation
          - Complete Makefile automation workflow
          - Enhanced logging system with 8 levels
          - Simplified documentation and setup

          ### 📦 Package & Distribution
          - NPM: \`@lerianstudio/midaz-mcp-server\`
          - Docker: \`lerianstudio/midaz-mcp-server\`
          - NPX: \`npx @lerianstudio/midaz-mcp-server\`

          **Installation:**
          \`\`\`bash
          npx @lerianstudio/midaz-mcp-server
          \`\`\`

          See [README.md](https://github.com/LerianStudio/midaz-mcp-server#readme) for complete documentation."
        env:
          GH_TOKEN: ${{ steps.app-token.outputs.token }}

  publish-github-packages:
    name: Publish to GitHub Packages
    runs-on: ubuntu-latest
    needs: release
    if: needs.release.outputs.skip_release != 'true'
    steps:
      - name: Checkout code
        uses: actions/checkout@v4
        with:
          ref: v${{ needs.release.outputs.new_release_version }}

      - name: Setup Node.js for GitHub Packages
        uses: actions/setup-node@v4
        with:
          node-version: '18'
          registry-url: 'https://npm.pkg.github.com'
          scope: '@lerianstudio'

      - name: Install dependencies
        run: npm ci

      - name: Build package
        run: npm run build

      - name: Configure package for GitHub Packages
        run: |
          # Create a temporary package.json for GitHub Packages
          cp package.json package.json.backup
          node -e "
          const pkg = require('./package.json');
          pkg.publishConfig = {
            registry: 'https://npm.pkg.github.com',
            access: 'public'
          };
          require('fs').writeFileSync('./package.json', JSON.stringify(pkg, null, 2));
          "

      - name: Publish to GitHub Packages
        run: npm publish
        env:
          NODE_AUTH_TOKEN: ${{ secrets.GITHUB_TOKEN }}

      - name: Restore original package.json
        run: mv package.json.backup package.json
>>>>>>> bf246351

  publish-docker:
    name: Publish Docker Images
    runs-on: ubuntu-latest
    needs: release
    if: needs.release.outputs.skip_release != 'true'
    steps:
      - name: Checkout code
        uses: actions/checkout@v4
        with:
          ref: v${{ needs.release.outputs.new_release_version }}

      - name: Set up Docker Buildx
        uses: docker/setup-buildx-action@v3

      - name: Log in to GitHub Container Registry
        uses: docker/login-action@v3
        with:
          registry: ghcr.io
          username: ${{ github.actor }}
          password: ${{ secrets.GITHUB_TOKEN }}

      - name: Log in to Docker Hub
        uses: docker/login-action@v3
        with:
          username: ${{ secrets.DOCKER_USERNAME }}
          password: ${{ secrets.DOCKER_PASSWORD }}

      - name: Extract metadata
        id: meta
        uses: docker/metadata-action@v5
        with:
          images: |
            ghcr.io/lerianstudio/midaz-mcp-server
            lerianstudio/midaz-mcp-server
          tags: |
            type=semver,pattern={{version}},value=${{ needs.release.outputs.new_release_version }}
            type=semver,pattern={{major}}.{{minor}},value=${{ needs.release.outputs.new_release_version }}
            type=semver,pattern={{major}},value=${{ needs.release.outputs.new_release_version }}
            type=raw,value=latest,enable={{is_default_branch}}

      - name: Build and push Docker images
        uses: docker/build-push-action@v5
        with:
          context: .
          file: ./Dockerfile.multistage
          push: true
          tags: ${{ steps.meta.outputs.tags }}
          labels: ${{ steps.meta.outputs.labels }}
          platforms: linux/amd64,linux/arm64
          cache-from: type=gha
          cache-to: type=gha,mode=max<|MERGE_RESOLUTION|>--- conflicted
+++ resolved
@@ -91,7 +91,6 @@
           # Test access to lerianstudio organization
           echo "Testing organization access..."
           npm access list packages @lerianstudio 2>/dev/null || echo "No packages found in @lerianstudio (this is expected for first publish)"
-<<<<<<< HEAD
         env:
           NPM_TOKEN: ${{ secrets.NPM_TOKEN }}
 
@@ -102,188 +101,15 @@
           semantic_version: 24.2.3
           extra_plugins: |
             conventional-changelog-conventionalcommits@7.0.2
-=======
->>>>>>> bf246351
         env:
+          GITHUB_TOKEN: ${{ steps.app-token.outputs.token }}
           NPM_TOKEN: ${{ secrets.NPM_TOKEN }}
-<<<<<<< HEAD
           NODE_AUTH_TOKEN: ${{ secrets.NPM_TOKEN }}
           GIT_AUTHOR_NAME: ${{ secrets.LERIAN_CI_CD_USER_NAME }}
           GIT_AUTHOR_EMAIL: ${{ secrets.LERIAN_CI_CD_USER_EMAIL }}
           GIT_COMMITTER_NAME: ${{ secrets.LERIAN_CI_CD_USER_NAME }}
           GIT_COMMITTER_EMAIL: ${{ secrets.LERIAN_CI_CD_USER_EMAIL }}
-=======
 
-      - name: Determine Version
-        id: version
-        run: |
-          # Get current version from package.json
-          CURRENT_VERSION=$(node -p "require('./package.json').version")
-          
-          # Check if we need a release (if there are commits since last tag)
-          if git describe --tags --exact-match HEAD >/dev/null 2>&1; then
-            echo "No new commits since last release"
-            echo "skip_release=true" >> $GITHUB_OUTPUT
-            exit 0
-          fi
-          
-          # Get latest tag to compare commits
-          LATEST_TAG=$(git describe --tags --abbrev=0 2>/dev/null || echo "")
-          
-          # If no tags exist, this is the first release
-          if [ -z "$LATEST_TAG" ]; then
-            COMMITS=$(git log --oneline --pretty=format:"%s")
-          else
-            COMMITS=$(git log --oneline --pretty=format:"%s" $LATEST_TAG..HEAD)
-          fi
-          
-          # If no commits since last tag, skip release
-          if [ -z "$COMMITS" ]; then
-            echo "No new commits since last tag"
-            echo "skip_release=true" >> $GITHUB_OUTPUT
-            exit 0
-          fi
-          
-          # Determine release type based on commit messages
-          if echo "$COMMITS" | grep -E "^feat(\(.+\))?!:" > /dev/null; then
-            RELEASE_TYPE="major"
-          elif echo "$COMMITS" | grep -E "^feat(\(.+\))?:" > /dev/null; then
-            RELEASE_TYPE="minor"
-          else
-            RELEASE_TYPE="patch"
-          fi
-          
-          # Calculate new version
-          IFS='.' read -r major minor patch <<< "$CURRENT_VERSION"
-          case $RELEASE_TYPE in
-            "major") NEW_VERSION="$((major + 1)).0.0" ;;
-            "minor") NEW_VERSION="$major.$((minor + 1)).0" ;;
-            "patch") NEW_VERSION="$major.$minor.$((patch + 1))" ;;
-          esac
-          
-          # Check if the calculated version tag already exists
-          if git rev-parse "v$NEW_VERSION" >/dev/null 2>&1; then
-            echo "Tag v$NEW_VERSION already exists, incrementing patch version"
-            NEW_VERSION="$major.$minor.$((patch + 1))"
-            # Keep incrementing until we find a non-existing tag
-            while git rev-parse "v$NEW_VERSION" >/dev/null 2>&1; do
-              patch=$((patch + 1))
-              NEW_VERSION="$major.$minor.$patch"
-            done
-          fi
-          
-          echo "current_version=$CURRENT_VERSION" >> $GITHUB_OUTPUT
-          echo "new_version=$NEW_VERSION" >> $GITHUB_OUTPUT
-          echo "release_type=$RELEASE_TYPE" >> $GITHUB_OUTPUT
-          echo "skip_release=false" >> $GITHUB_OUTPUT
-
-      - name: Update Package Version
-        if: steps.version.outputs.skip_release == 'false'
-        run: |
-          npm version ${{ steps.version.outputs.new_version }} --no-git-tag-version
-          git add package.json package-lock.json
-          git commit -m "chore(release): ${{ steps.version.outputs.new_version }} [skip ci]"
-
-      - name: Push Changes and Create Tag
-        if: steps.version.outputs.skip_release == 'false'
-        run: |
-          # Push the version commit first
-          git push origin HEAD:main
-          
-          # Create and push the tag
-          git tag v${{ steps.version.outputs.new_version }}
-          git push origin v${{ steps.version.outputs.new_version }}
-
-      - name: Publish to NPM
-        if: steps.version.outputs.skip_release == 'false'
-        run: |
-          npm publish
-        env:
-          NODE_AUTH_TOKEN: ${{ secrets.NPM_TOKEN }}
-
-      - name: Create GitHub Release
-        if: steps.version.outputs.skip_release == 'false'
-        run: |
-          gh release create v${{ steps.version.outputs.new_version }} \
-            --title "🚀 Release v${{ steps.version.outputs.new_version }}" \
-            --notes "## ✨ What's New
-
-          This release includes comprehensive MCP server enhancements:
-
-          ### 🔧 SDK Integration & Knowledge System
-          - 22 new SDK resources for Golang and TypeScript
-          - SDK tools for code generation and feature comparison
-          - Dynamic learning from SDK patterns and examples
-
-          ### 🔒 Enhanced Security & Code Quality  
-          - Resolved all 25 CodeQL security alerts
-          - Fixed race conditions and data exposure vulnerabilities
-          - Improved TypeScript type safety
-
-          ### ⚙️ Developer Experience & Automation
-          - Complete Makefile automation workflow
-          - Enhanced logging system with 8 levels
-          - Simplified documentation and setup
-
-          ### 📦 Package & Distribution
-          - NPM: \`@lerianstudio/midaz-mcp-server\`
-          - Docker: \`lerianstudio/midaz-mcp-server\`
-          - NPX: \`npx @lerianstudio/midaz-mcp-server\`
-
-          **Installation:**
-          \`\`\`bash
-          npx @lerianstudio/midaz-mcp-server
-          \`\`\`
-
-          See [README.md](https://github.com/LerianStudio/midaz-mcp-server#readme) for complete documentation."
-        env:
-          GH_TOKEN: ${{ steps.app-token.outputs.token }}
-
-  publish-github-packages:
-    name: Publish to GitHub Packages
-    runs-on: ubuntu-latest
-    needs: release
-    if: needs.release.outputs.skip_release != 'true'
-    steps:
-      - name: Checkout code
-        uses: actions/checkout@v4
-        with:
-          ref: v${{ needs.release.outputs.new_release_version }}
-
-      - name: Setup Node.js for GitHub Packages
-        uses: actions/setup-node@v4
-        with:
-          node-version: '18'
-          registry-url: 'https://npm.pkg.github.com'
-          scope: '@lerianstudio'
-
-      - name: Install dependencies
-        run: npm ci
-
-      - name: Build package
-        run: npm run build
-
-      - name: Configure package for GitHub Packages
-        run: |
-          # Create a temporary package.json for GitHub Packages
-          cp package.json package.json.backup
-          node -e "
-          const pkg = require('./package.json');
-          pkg.publishConfig = {
-            registry: 'https://npm.pkg.github.com',
-            access: 'public'
-          };
-          require('fs').writeFileSync('./package.json', JSON.stringify(pkg, null, 2));
-          "
-
-      - name: Publish to GitHub Packages
-        run: npm publish
-        env:
-          NODE_AUTH_TOKEN: ${{ secrets.GITHUB_TOKEN }}
-
-      - name: Restore original package.json
-        run: mv package.json.backup package.json
->>>>>>> bf246351
 
   publish-docker:
     name: Publish Docker Images
